<<<<<<< HEAD
__version__ = '1.2.0'
=======
__version__ = '1.1.11'
>>>>>>> 18f7ce75
__author__ = 'Jesse D. Bloom'
__url__ = 'http://jbloom.github.io/dms_tools/'
__author_email__ = 'jbloom@fredhutch.org'<|MERGE_RESOLUTION|>--- conflicted
+++ resolved
@@ -1,8 +1,4 @@
-<<<<<<< HEAD
-__version__ = '1.2.0'
-=======
-__version__ = '1.1.11'
->>>>>>> 18f7ce75
+__version__ = '1.dev2'
 __author__ = 'Jesse D. Bloom'
 __url__ = 'http://jbloom.github.io/dms_tools/'
 __author_email__ = 'jbloom@fredhutch.org'